// Copyright 2015 tsuru authors. All rights reserved.
// Use of this source code is governed by a BSD-style
// license that can be found in the LICENSE file.

package api

import (
	"fmt"
	"net/http"
	"net/http/httptest"

	"github.com/tsuru/tsuru/app"
	"github.com/tsuru/tsuru/errors"
	"github.com/tsuru/tsuru/provision/provisiontest"
	"github.com/tsuru/tsuru/safe"
	"gopkg.in/check.v1"
	"gopkg.in/mgo.v2/bson"
)

func (s *S) TestAppShellWithAppName(c *check.C) {
	a := app.App{
		Name:     "someapp",
		Platform: "zend",
		Teams:    []string{s.team.Name},
	}
	err := s.conn.Apps().Insert(a)
	c.Assert(err, check.IsNil)
	defer s.conn.Apps().Remove(bson.M{"name": a.Name})
	defer s.logConn.Logs(a.Name).DropCollection()
	err = s.provisioner.Provision(&a)
	c.Assert(err, check.IsNil)
	defer s.provisioner.Destroy(&a)
	s.provisioner.AddUnits(&a, 1, "web", nil)
	url := fmt.Sprintf("/shell?:app=%s&width=140&height=38&term=xterm", a.Name)
	request, err := http.NewRequest("GET", url, nil)
	c.Assert(err, check.IsNil)
	buf := safe.NewBuffer([]byte("echo teste"))
	recorder := provisiontest.Hijacker{Conn: &provisiontest.FakeConn{Buf: buf}}
	err = remoteShellHandler(&recorder, request, s.token)
	c.Assert(err, check.IsNil)
	unit := s.provisioner.Units(&a)[0]
	shells := s.provisioner.Shells(unit.Name)
	c.Assert(shells, check.HasLen, 1)
	c.Assert(shells[0].App.GetName(), check.Equals, a.Name)
	c.Assert(shells[0].Width, check.Equals, 140)
	c.Assert(shells[0].Height, check.Equals, 38)
	c.Assert(shells[0].Term, check.Equals, "xterm")
	c.Assert(shells[0].Unit, check.Equals, "")
}

func (s *S) TestAppShellSpecifyUnit(c *check.C) {
	a := app.App{
		Name:     "someapp",
		Platform: "zend",
		Teams:    []string{s.team.Name},
	}
	err := s.conn.Apps().Insert(a)
	c.Assert(err, check.IsNil)
	defer s.conn.Apps().Remove(bson.M{"name": a.Name})
	defer s.logConn.Logs(a.Name).DropCollection()
	err = s.provisioner.Provision(&a)
	c.Assert(err, check.IsNil)
	defer s.provisioner.Destroy(&a)
	s.provisioner.AddUnits(&a, 5, "web", nil)
	unit := s.provisioner.Units(&a)[3]
	url := fmt.Sprintf("/shell?:app=%s&width=140&height=38&term=xterm&unit=%s", a.Name, unit.Name)
	request, err := http.NewRequest("GET", url, nil)
	c.Assert(err, check.IsNil)
	buf := safe.NewBuffer([]byte("echo teste"))
	recorder := provisiontest.Hijacker{Conn: &provisiontest.FakeConn{Buf: buf}}
	err = remoteShellHandler(&recorder, request, s.token)
	c.Assert(err, check.IsNil)
	shells := s.provisioner.Shells(unit.Name)
	c.Assert(shells, check.HasLen, 1)
	c.Assert(shells[0].App.GetName(), check.Equals, a.Name)
	c.Assert(shells[0].Width, check.Equals, 140)
	c.Assert(shells[0].Height, check.Equals, 38)
	c.Assert(shells[0].Term, check.Equals, "xterm")
	c.Assert(shells[0].Unit, check.Equals, unit.Name)
	for _, u := range s.provisioner.Units(&a) {
		if u.Name != unit.Name {
			c.Check(s.provisioner.Shells(u.Name), check.HasLen, 0)
		}
	}
}

<<<<<<< HEAD
=======
// TODO(fss): drop this in tsr >= 0.12.0
func (s *S) TestAppShellSpecifyUnitLegacy(c *check.C) {
	a := app.App{
		Name:     "someapp",
		Platform: "zend",
		Teams:    []string{s.team.Name},
	}
	err := s.conn.Apps().Insert(a)
	c.Assert(err, check.IsNil)
	defer s.conn.Apps().Remove(bson.M{"name": a.Name})
	defer s.logConn.Logs(a.Name).DropCollection()
	err = s.provisioner.Provision(&a)
	c.Assert(err, check.IsNil)
	defer s.provisioner.Destroy(&a)
	s.provisioner.AddUnits(&a, 5, nil)
	unit := s.provisioner.Units(&a)[3]
	url := fmt.Sprintf("/shell?:app=%s&width=140&height=38&term=xterm&container_id=%s", a.Name, unit.Name)
	request, err := http.NewRequest("GET", url, nil)
	c.Assert(err, check.IsNil)
	buf := safe.NewBuffer([]byte("echo teste"))
	recorder := provisiontest.Hijacker{Conn: &provisiontest.FakeConn{Buf: buf}}
	err = remoteShellHandler(&recorder, request, s.token)
	c.Assert(err, check.IsNil)
	shells := s.provisioner.Shells(unit.Name)
	c.Assert(shells, check.HasLen, 1)
	c.Assert(shells[0].App.GetName(), check.Equals, a.Name)
	c.Assert(shells[0].Width, check.Equals, 140)
	c.Assert(shells[0].Height, check.Equals, 38)
	c.Assert(shells[0].Term, check.Equals, "xterm")
	c.Assert(shells[0].Unit, check.Equals, unit.Name)
	for _, u := range s.provisioner.Units(&a) {
		if u.Name != unit.Name {
			c.Check(s.provisioner.Shells(u.Name), check.HasLen, 0)
		}
	}
}

>>>>>>> e90a9ad2
func (s *S) TestAppShellHandlerUnhijackable(c *check.C) {
	a := app.App{
		Name:     "someapp",
		Platform: "zend",
		Teams:    []string{s.team.Name},
	}
	err := s.conn.Apps().Insert(a)
	c.Assert(err, check.IsNil)
	defer s.conn.Apps().Remove(bson.M{"name": a.Name})
	defer s.logConn.Logs(a.Name).DropCollection()
	url := fmt.Sprintf("/shell?:app=%s&width=2&height=2", a.Name)
	request, err := http.NewRequest("GET", url, nil)
	c.Assert(err, check.IsNil)
	recorder := httptest.NewRecorder()
	err = remoteShellHandler(recorder, request, s.token)
	c.Assert(err, check.NotNil)
	e, ok := err.(*errors.HTTP)
	c.Assert(ok, check.Equals, true)
	c.Assert(e.Code, check.Equals, http.StatusInternalServerError)
	c.Assert(e.Message, check.Equals, "cannot hijack connection")
}

func (s *S) TestAppShellFailToHijack(c *check.C) {
	a := app.App{
		Name:     "someapp",
		Platform: "zend",
		Teams:    []string{s.team.Name},
	}
	err := s.conn.Apps().Insert(a)
	c.Assert(err, check.IsNil)
	defer s.conn.Apps().Remove(bson.M{"name": a.Name})
	defer s.logConn.Logs(a.Name).DropCollection()
	err = s.provisioner.Provision(&a)
	c.Assert(err, check.IsNil)
	defer s.provisioner.Destroy(&a)
	s.provisioner.AddUnits(&a, 1, "web", nil)
	url := fmt.Sprintf("/shell?:app=%s&width=2&height=2", a.Name)
	request, err := http.NewRequest("GET", url, nil)
	c.Assert(err, check.IsNil)
	recorder := provisiontest.Hijacker{
		Err: fmt.Errorf("are you going to hijack the connection? seriously?")}
	err = remoteShellHandler(&recorder, request, s.token)
	c.Assert(err, check.NotNil)
	e, ok := err.(*errors.HTTP)
	c.Assert(ok, check.Equals, true)
	c.Assert(e.Code, check.Equals, http.StatusInternalServerError)
	c.Assert(e.Message, check.Equals, recorder.Err.Error())
}<|MERGE_RESOLUTION|>--- conflicted
+++ resolved
@@ -84,46 +84,6 @@
 	}
 }
 
-<<<<<<< HEAD
-=======
-// TODO(fss): drop this in tsr >= 0.12.0
-func (s *S) TestAppShellSpecifyUnitLegacy(c *check.C) {
-	a := app.App{
-		Name:     "someapp",
-		Platform: "zend",
-		Teams:    []string{s.team.Name},
-	}
-	err := s.conn.Apps().Insert(a)
-	c.Assert(err, check.IsNil)
-	defer s.conn.Apps().Remove(bson.M{"name": a.Name})
-	defer s.logConn.Logs(a.Name).DropCollection()
-	err = s.provisioner.Provision(&a)
-	c.Assert(err, check.IsNil)
-	defer s.provisioner.Destroy(&a)
-	s.provisioner.AddUnits(&a, 5, nil)
-	unit := s.provisioner.Units(&a)[3]
-	url := fmt.Sprintf("/shell?:app=%s&width=140&height=38&term=xterm&container_id=%s", a.Name, unit.Name)
-	request, err := http.NewRequest("GET", url, nil)
-	c.Assert(err, check.IsNil)
-	buf := safe.NewBuffer([]byte("echo teste"))
-	recorder := provisiontest.Hijacker{Conn: &provisiontest.FakeConn{Buf: buf}}
-	err = remoteShellHandler(&recorder, request, s.token)
-	c.Assert(err, check.IsNil)
-	shells := s.provisioner.Shells(unit.Name)
-	c.Assert(shells, check.HasLen, 1)
-	c.Assert(shells[0].App.GetName(), check.Equals, a.Name)
-	c.Assert(shells[0].Width, check.Equals, 140)
-	c.Assert(shells[0].Height, check.Equals, 38)
-	c.Assert(shells[0].Term, check.Equals, "xterm")
-	c.Assert(shells[0].Unit, check.Equals, unit.Name)
-	for _, u := range s.provisioner.Units(&a) {
-		if u.Name != unit.Name {
-			c.Check(s.provisioner.Shells(u.Name), check.HasLen, 0)
-		}
-	}
-}
-
->>>>>>> e90a9ad2
 func (s *S) TestAppShellHandlerUnhijackable(c *check.C) {
 	a := app.App{
 		Name:     "someapp",
