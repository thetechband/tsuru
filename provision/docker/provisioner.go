--- conflicted
+++ resolved
@@ -163,7 +163,6 @@
 	containerIds := make([]string, len(ignoredContainers))
 	for i := range ignoredContainers {
 		containerIds[i] = ignoredContainers[i].ID
-<<<<<<< HEAD
 	}
 	overridenProvisioner.scheduler = &segregatedScheduler{
 		maxMemoryRatio:      p.scheduler.maxMemoryRatio,
@@ -171,15 +170,6 @@
 		provisioner:         &overridenProvisioner,
 		ignoredContainers:   containerIds,
 	}
-=======
-	}
-	overridenProvisioner.scheduler = &segregatedScheduler{
-		maxMemoryRatio:      p.scheduler.maxMemoryRatio,
-		totalMemoryMetadata: p.scheduler.totalMemoryMetadata,
-		provisioner:         &overridenProvisioner,
-		ignoredContainers:   containerIds,
-	}
->>>>>>> e90a9ad2
 	overridenProvisioner.cluster, err = cluster.New(overridenProvisioner.scheduler, p.storage)
 	if err != nil {
 		return nil, err
